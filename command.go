--- conflicted
+++ resolved
@@ -194,9 +194,6 @@
 		fs.Parse(flag.Args()[commandNameArgN + 1:])
 		args = fs.Args()
 		matchingCmd = cont
-<<<<<<< HEAD
-        return TryParseOK
-=======
 
 		// Check for required flags.
 		flagMap := make(map[string]bool)
@@ -207,12 +204,11 @@
 			delete(flagMap, f.Name)
 		})
 		if len(flagMap) > 0 {
-			subcommandUsage(matchingCmd)
-			os.Exit(1)
+			return TryParseInvalidCommand
 		}
->>>>>>> 0f2fed13
+		return TryParseOk
 	} else {
-        return TryParseInvalidCommand
+	        return TryParseInvalidCommand
 	}
 }
 
